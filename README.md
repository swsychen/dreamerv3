--- conflicted
+++ resolved
@@ -48,11 +48,8 @@
 
 # Instructions
 
-<<<<<<< HEAD
-=======
 The code has been tested on Linux and Mac.
 
->>>>>>> 726ccdf7
 ## Docker
 
 You can either use the provided `Dockerfile` that contains instructions or
@@ -78,11 +75,7 @@
 
 ```sh
 python dreamerv3/main.py \
-<<<<<<< HEAD
-  --logdir ~/logdir/$(date "+%Y%m%d-%H%M%S") \
-=======
   --logdir ~/logdir/{timestamp} \
->>>>>>> 726ccdf7
   --configs crafter \
   --run.train_ratio 32
 ```
