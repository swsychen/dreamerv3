defaults:

  seed: 0
  method: name
  task: dummy_disc
  logdir: /dev/null
  eval_dir: ''
  filter: 'score|length|fps|ratio|train/.*_loss$|train/rand/.*/mean'
  tensorboard_videos: True

  replay:
    size: 5e6
    online: True
    fracs: {uniform: 1.0, priority: 0.0, recency: 0.0}
    prio: {exponent: 0.8, maxfrac: 0.5, initial: inf, zero_on_sample: True}
    priosignal: model
    recexp: 1.0
    chunksize: 1024
    debug_save_wait: False

  jax:
    platform: gpu
    jit: True
    compute_dtype: bfloat16
    param_dtype: float32
    prealloc: True
    checks: False
    logical_cpus: 0
    debug: False
    policy_devices: [0]
    train_devices: [0]
    sync_every: 1
    profiler: False
    transfer_guard: True
    assert_num_devices: -1
    fetch_policy_carry: False
    nvidia_flags: False
    xla_dump: False

  run:
    script: train
    steps: 1e10
    duration: 0
    num_envs: 16
    num_envs_eval: 4
    expl_until: 0
    log_every: 120
    save_every: 900
    eval_every: 180
    eval_initial: True
    eval_eps: 1
    train_ratio: 32.0
    train_fill: 0
    eval_fill: 0
    log_zeros: True
    log_keys_video: [image]
    log_keys_sum: '^$'
    log_keys_avg: '^$'
    log_keys_max: '^$'
    log_video_fps: 20
    log_video_streams: 4
    log_episode_timeout: 60
    from_checkpoint: ''
    actor_addr: 'tcp://localhost:{auto}'
    replay_addr: 'tcp://localhost:{auto}'
    logger_addr: 'tcp://localhost:{auto}'
    actor_batch: 8
    actor_threads: 4
    env_replica: -1
    ipv6: False
    usage: {psutil: True, nvsmi: True, gputil: False, malloc: False, gc: False}
    timer: True
    driver_parallel: True
    agent_process: False
    remote_replay: False

  wrapper: {length: 0, reset: True, discretize: 0, checks: True}
  env:
    atari: {size: [64, 64], repeat: 4, sticky: True, gray: True, actions: all, lives: unused, noops: 0, autostart: False, pooling: 2, aggregate: max, resize: pillow}
    crafter: {size: [64, 64], logs: False, use_logdir: False}
    atari100k: {size: [64, 64], repeat: 4, sticky: False, gray: False, actions: all, lives: unused, noops: 0, autostart: False, resize: pillow, length: 100000}
    dmlab: {size: [64, 64], repeat: 4, episodic: True, actions: popart, use_seed: False}
    minecraft: {size: [64, 64], break_speed: 100.0, logs: False}
    dmc: {size: [64, 64], repeat: 2, image: True, camera: -1}
    procgen: {size: [64, 64]}
    loconav: {size: [64, 64], repeat: 2, camera: -1}

  # Agent
  report: True
  report_gradnorms: False
  batch_size: 16
  batch_length: 65
  batch_length_eval: 33
  replay_context: 1
  random_agent: False
  loss_scales: {dec_cnn: 1.0, dec_mlp: 1.0, reward: 1.0, cont: 1.0, dyn: 1.0, rep: 0.1, actor: 1.0, critic: 1.0, replay_critic: 0.3}
  opt: {scaler: rms, lr: 4e-5, eps: 1e-20, momentum: True, wd: 0.0, warmup: 1000, globclip: 0.0, agc: 0.3, beta1: 0.9, beta2: 0.999, details: False, pmin: 1e-3, anneal: 0, schedule: constant}
  compute_lr: False
  compute_lr_params: {lnwidth: -1.195, lnreplay: -0.529, bias: 0}
  separate_lrs: False
  lrs: {dec: 1e-4, enc: 1e-4, dyn: 1e-4, rew: 1e-4, con: 1e-4, actor: 3e-5, critic: 3e-5}
  ac_grads: none
  reset_context: 0.0
  replay_critic_loss: True
  replay_critic_grad: True
  replay_critic_bootstrap: imag
  reward_grad: True
  winit_scale: 0.0

  # World Model
  dyn:
    typ: rssm
    rssm: {deter: 8192, hidden: 1024, stoch: 32, classes: 64, act: silu, norm: rms, unimix: 0.01, outscale: 1.0, winit: normal, imglayers: 2, obslayers: 1, dynlayers: 1, absolute: False, cell: blockgru, blocks: 8, block_fans: False, block_norm: False}
  enc:
    spaces: '.*'
    typ: simple
    simple: {depth: 64, mults: [1, 2, 3, 4, 4], layers: 3, units: 1024, act: silu, norm: rms, winit: normal, symlog: True, debug_outer: True, kernel: 5, minres: 4}
  dec:
    spaces: '.*'
    typ: simple
    simple: {inputs: [deter, stoch], vecdist: symlog_mse, depth: 64, mults: [1, 2, 3, 4, 4], layers: 3, units: 1024, act: silu, norm: rms, outscale: 1.0, winit: normal, debug_outer: True, kernel: 5, minres: 4, block_space: 8, block_fans: False, block_norm: False, hidden_stoch: True, space_hidden: 0}
  rewhead: {layers: 1, units: 1024, act: silu, norm: rms, dist: symexp_twohot, outscale: 0.0, inputs: [deter, stoch], winit: normal, bins: 255, block_fans: False, block_norm: False}
  conhead: {layers: 1, units: 1024, act: silu, norm: rms, dist: binary, outscale: 1.0, inputs: [deter, stoch], winit: normal, block_fans: False, block_norm: False}
  contdisc: True
  rssm_loss: {free: 1.0}

  # Actor Critic
  actor: {layers: 3, units: 1024, act: silu, norm: rms, minstd: 0.1, maxstd: 1.0, outscale: 0.01, unimix: 0.01, inputs: [deter, stoch], winit: normal, block_fans: False, block_norm: False}
  critic: {layers: 3, units: 1024, act: silu, norm: rms, dist: symexp_twohot, outscale: 0.0, inputs: [deter, stoch], winit: normal, bins: 255, block_fans: False, block_norm: False}
  actor_dist_disc: onehot
  actor_dist_cont: normal
  imag_start: all
  imag_repeat: 1
  imag_length: 15
  imag_unroll: False
  horizon: 333
  return_lambda: 0.95
  return_lambda_replay: 0.95
  slow_critic_update: 1
  slow_critic_fraction: 0.02
  retnorm: {impl: perc, rate: 0.01, limit: 1.0, perclo: 5.0, perchi: 95.0}
  valnorm: {impl: off, rate: 0.01, limit: 1e-8}
  advnorm: {impl: off, rate: 0.01, limit: 1e-8}
  actent: 3e-4
  slowreg: 1.0
  slowtar: False
  scale_by_actent: False

size12m: &size12m
  dyn.rssm: {deter: 2048, hidden: 256, classes: 16}
  .*\.depth: 16
  .*\.units: 256

size25m: &size25m
  dyn.rssm: {deter: 3072, hidden: 384, classes: 24}
  .*\.depth: 24
  .*\.units: 384

size50m: &size50m
  dyn.rssm: {deter: 4096, hidden: 512, classes: 32}
  .*\.depth: 32
  .*\.units: 512

size100m: &size100m
  dyn.rssm: {deter: 6144, hidden: 768, classes: 48}
  .*\.depth: 48
  .*\.units: 768

size200m: &size200m
  dyn.rssm: {deter: 8192, hidden: 1024, classes: 64}
  .*\.depth: 64
  .*\.units: 1024

size400m: &size400m
  dyn.rssm: {deter: 12288, hidden: 1536, classes: 96}
  .*\.depth: 96
  .*\.units: 1536

<<<<<<< HEAD
# <<<Attention>>>> the config.task need to be in the format '{suite}_{task}'
# The task is set from CLI as `--task {suite}_{task}`, TODO, where is the following code used?
=======
>>>>>>> e97b6329
minecraft:
  task: minecraft_diamond
  run:
    log_keys_max: '^log_inventory.*'
  enc.spaces: 'image|inventory|inventory_max|equipped|health|hunger|breath'
  dec.spaces: 'image|inventory|inventory_max|equipped|health|hunger|breath'

dmlab:
  task: dmlab_explore_goal_locations_small
  enc.spaces: 'image|instr'
  dec.spaces: 'image|instr'
  run:
    steps: 2.6e7

<<<<<<< HEAD
atari:     
=======
atari:
>>>>>>> e97b6329
  task: atari_pong
  env.atari.size: [96, 96]
  (enc|dec).simple.minres: 6
  run:
    steps: 5.1e7
  enc.spaces: 'image'
  dec.spaces: 'image'

procgen:
  task: procgen_coinrun
  env.procgen.size: [96, 96]
  (enc|dec).simple.minres: 6
  run:
    steps: 1.1e8
    train_ratio: 64
  enc.spaces: 'image'
  dec.spaces: 'image'

atari100k:
  task: atari_pong
  run:
    steps: 1.1e5
    num_envs: 1
    train_ratio: 256
  enc.spaces: 'image'
  dec.spaces: 'image'

crafter:
  task: crafter_reward
  run:
    num_envs: 1
    log_keys_max: '^log_achievement_.*'
    log_keys_sum: '^log_reward$'
    log_video_fps: 10
    train_ratio: 512
    steps: 1.1e6
  enc.spaces: 'image'
  dec.spaces: 'image'

dmc_proprio:
  <<: *size12m
  task: dmc_walker_walk
  run.train_ratio: 512
  run.steps: 3e5
  env.dmc.image: False

dmc_vision:
  <<: *size12m
  task: dmc_walker_walk
  run.train_ratio: 512
  run.steps: 6e5
  enc.spaces: 'image'
  dec.spaces: 'image'

bsuite:
  task: bsuite_mnist/0
  run.num_envs: 1
  run.train_ratio: 1024
  run.save_every: -1

loconav:
  task: loconav_ant_maze_m
  env.loconav.repeat: 1
  run:
    train_ratio: 256
    log_keys_max: '^log_.*'

memmaze:
  task: memmaze_11x11
  enc.spaces: 'image'
  dec.spaces: 'image'

multicpu:
  jax:
    logical_cpus: 8
    policy_devices: [0, 1]
    train_devices: [2, 3, 4, 5, 6, 7]
  run:
    num_envs: 8
    actor_batch: 4
  batch_size: 12

debug:
  jax: {debug: True, jit: True, prealloc: False, platform: cpu, compute_dtype: bfloat16, profiler: False, checks: False}
  wrapper: {length: 100, checks: True}
  run: {num_envs: 4, eval_every: 10, log_every: 5, save_every: 15, train_ratio: 8, actor_batch: 2, driver_parallel: False}
  report_gradnorms: False
  batch_size: 4
  batch_length: 12
  batch_length_eval: 12
  replay.size: 1e4
  (rewhead|critic).bins: 9
  dyn.rssm: {deter: 12, hidden: 8, stoch: 4, classes: 4, blocks: 4}
  .*\.layers: 2
  .*\.units: 8
<<<<<<< HEAD
  .*\.depth: 2
  .*\.repdep: 4
  .*\.tower.blocks: 1
  .*\.mindepth: 2
=======
  .*\.depth: 2
>>>>>>> e97b6329
<|MERGE_RESOLUTION|>--- conflicted
+++ resolved
@@ -176,11 +176,6 @@
   .*\.depth: 96
   .*\.units: 1536
 
-<<<<<<< HEAD
-# <<<Attention>>>> the config.task need to be in the format '{suite}_{task}'
-# The task is set from CLI as `--task {suite}_{task}`, TODO, where is the following code used?
-=======
->>>>>>> e97b6329
 minecraft:
   task: minecraft_diamond
   run:
@@ -195,11 +190,7 @@
   run:
     steps: 2.6e7
 
-<<<<<<< HEAD
-atari:     
-=======
 atari:
->>>>>>> e97b6329
   task: atari_pong
   env.atari.size: [96, 96]
   (enc|dec).simple.minres: 6
@@ -295,11 +286,4 @@
   dyn.rssm: {deter: 12, hidden: 8, stoch: 4, classes: 4, blocks: 4}
   .*\.layers: 2
   .*\.units: 8
-<<<<<<< HEAD
-  .*\.depth: 2
-  .*\.repdep: 4
-  .*\.tower.blocks: 1
-  .*\.mindepth: 2
-=======
-  .*\.depth: 2
->>>>>>> e97b6329
+  .*\.depth: 2