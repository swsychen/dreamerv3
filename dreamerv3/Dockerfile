--- conflicted
+++ resolved
@@ -7,18 +7,10 @@
 #
 # 2) Start training:
 #
-<<<<<<< HEAD
-#   docker build -f agents/unidreamer/Dockerfile -t img . && \
-#   docker run -it --rm --gpus all -v ~/logdir/docker:/logdir img \
-#     sh -c 'ldconfig; scripts/xvfb_run.sh python agents/unidreamer/train.py \
-#       --logdir "/logdir/$(date +%Y%m%d-%H%M%S)" \
-#       --configs crafter --task crafter_reward'
-=======
 #   docker build -f dreamerv3/Dockerfile -t img . && \
 #   docker run -it --rm --gpus all -v ~/logdir/docker:/logdir img \
 #     sh -c 'ldconfig; sh embodied/scripts/xvfb_run.sh python dreamerv3/main.py \
 #       --logdir "/logdir/{timestamp}" --configs atari --task atari_pong'
->>>>>>> e97b6329
 #
 # 3) See results:
 #
@@ -38,27 +30,13 @@
   && apt-get clean
 
 # Workdir
-<<<<<<< HEAD
-RUN mkdir /embodied
-WORKDIR /embodied
-=======
 RUN mkdir /app
 WORKDIR /app
->>>>>>> e97b6329
 
 # Python
 RUN add-apt-repository ppa:deadsnakes/ppa
 RUN apt-get update && apt-get install -y python3.11-dev python3.11-venv && apt-get clean
 RUN python3.11 -m venv ./venv --upgrade-deps
-<<<<<<< HEAD
-ENV PATH="/embodied/venv/bin:$PATH"
-RUN pip install --upgrade pip setuptools
-
-# Envs
-COPY scripts/install-minecraft.sh .
-RUN sh install-minecraft.sh
-COPY scripts/install-dmlab.sh .
-=======
 ENV PATH="/app/venv/bin:$PATH"
 RUN pip install --upgrade pip setuptools
 
@@ -66,7 +44,6 @@
 COPY embodied/scripts/install-minecraft.sh .
 RUN sh install-minecraft.sh
 COPY embodied/scripts/install-dmlab.sh .
->>>>>>> e97b6329
 RUN sh install-dmlab.sh
 RUN pip install ale_py autorom[accept-rom-license]
 RUN pip install procgen_mirror
@@ -77,25 +54,14 @@
 ENV NUMBA_CACHE_DIR /tmp
 
 # Agent
-<<<<<<< HEAD
-RUN mkdir -p agents/unidreamer
-COPY agents/unidreamer/requirements.txt agents/unidreamer/requirements.txt
-RUN pip install -r agents/unidreamer/requirements.txt \
-=======
 COPY dreamerv3/requirements.txt agent-requirements.txt
 RUN pip install -r agent-requirements.txt \
->>>>>>> e97b6329
   -f https://storage.googleapis.com/jax-releases/jax_cuda_releases.html
 ENV XLA_PYTHON_CLIENT_MEM_FRACTION 0.8
 
 # Embodied
-<<<<<<< HEAD
-COPY requirements.txt requirements.txt
-RUN pip install -r requirements.txt
-=======
 COPY embodied/requirements.txt embodied-requirements.txt
 RUN pip install -r embodied-requirements.txt
->>>>>>> e97b6329
 
 # Source
 COPY . .
