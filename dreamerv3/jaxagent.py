import os
import re
import threading

import chex
import embodied
import jax
import jax.numpy as jnp
import numpy as np

from . import jaxutils
from . import ninjax as nj


def Wrapper(agent_cls):
  class Agent(JAXAgent):
    configs = agent_cls.configs
    inner = agent_cls
    def __init__(self, *args, **kwargs):
      super().__init__(agent_cls, *args, **kwargs)
  return Agent


class JAXAgent(embodied.Agent):

  def __init__(self, agent_cls, obs_space, act_space, config):
    print('Observation space')
    [embodied.print(f'  {k:<16} {v}') for k, v in obs_space.items()]
    print('Action space')
    [embodied.print(f'  {k:<16} {v}') for k, v in act_space.items()]

    self.obs_space = obs_space
    self.act_space = act_space
    self.config = config
    self.jaxcfg = config.jax
    self.logdir = embodied.Path(config.logdir)
    self._setup()
    self.agent = agent_cls(obs_space, act_space, config, name='agent')
    self.rng = np.random.default_rng(config.seed)
    self.spaces = {**obs_space, **act_space, **self.agent.aux_spaces}
    self.keys = [k for k in self.spaces if (
        not k.startswith('_') and not k.startswith('log_') and k != 'reset')]

    available = jax.devices(self.jaxcfg.platform)
    embodied.print(f'JAX devices ({jax.local_device_count()}):', available)
    if self.jaxcfg.assert_num_devices > 0:
      assert len(available) == self.jaxcfg.assert_num_devices, (
          available, len(available), self.jaxcfg.assert_num_devices)

    policy_devices = [available[i] for i in self.jaxcfg.policy_devices]
    train_devices = [available[i] for i in self.jaxcfg.train_devices]
    print('Policy devices:', ', '.join([str(x) for x in policy_devices]))
    print('Train devices: ', ', '.join([str(x) for x in train_devices]))

    self.policy_mesh = jax.sharding.Mesh(policy_devices, 'i')
    self.policy_sharded = jax.sharding.NamedSharding(
        self.policy_mesh, jax.sharding.PartitionSpec('i'))
    self.policy_mirrored = jax.sharding.NamedSharding(
        self.policy_mesh, jax.sharding.PartitionSpec())

    self.train_mesh = jax.sharding.Mesh(train_devices, 'i')
    self.train_sharded = jax.sharding.NamedSharding(
        self.train_mesh, jax.sharding.PartitionSpec('i'))
    self.train_mirrored = jax.sharding.NamedSharding(
        self.train_mesh, jax.sharding.PartitionSpec())

    self.pending_outs = None
    self.pending_mets = None
    self.pending_sync = None

    self._transform()
    self.policy_lock = threading.Lock()
    self.train_lock = threading.Lock()
    self.params = self._init_params(obs_space, act_space)
    self.updates = embodied.Counter()

    pattern = re.compile(self.agent.policy_keys)
    self.policy_keys = [k for k in self.params.keys() if pattern.search(k)]
    assert self.policy_keys, (list(self.params.keys()), self.agent.policy_keys)
    self.should_sync = embodied.when.Every(self.jaxcfg.sync_every)
    self.policy_params = jax.device_put(
        {k: self.params[k].copy() for k in self.policy_keys},
        self.policy_mirrored)

    self._lower_train()
    self._lower_report()
    self._train = self._train.compile()
    self._report = self._report.compile()
<<<<<<< HEAD
    self._stack = jax.jit(lambda xs: jax.tree_map(
          jnp.stack, xs, is_leaf=lambda x: isinstance(x, list)))
    self._split = jax.jit(lambda xs: jax.tree_map(
=======
    self._stack = jax.jit(lambda xs: jax.tree.map(
          jnp.stack, xs, is_leaf=lambda x: isinstance(x, list)))
    self._split = jax.jit(lambda xs: jax.tree.map(
>>>>>>> e97b6329
        lambda x: [y[0] for y in jnp.split(x, len(x))], xs))
    print('Done compiling train and report!')

  def init_policy(self, batch_size):
    seed = self._next_seeds(self.policy_sharded)
    batch_size //= len(self.policy_mesh.devices)
    carry = self._init_policy(self.policy_params, seed, batch_size)
    if self.jaxcfg.fetch_policy_carry:
      carry = self._take_outs(fetch_async(carry))
    else:
      carry = self._split(carry)
    return carry

  def init_train(self, batch_size):
    seed = self._next_seeds(self.train_sharded)
    batch_size //= len(self.train_mesh.devices)
    carry = self._init_train(self.params, seed, batch_size)
    return carry

  @embodied.timer.section('jaxagent_policy')
  def policy(self, obs, carry, mode='train'):
    obs = self._filter_data(obs)

    with embodied.timer.section('prepare_carry'):
      if self.jaxcfg.fetch_policy_carry:
<<<<<<< HEAD
        carry = jax.tree_map(
=======
        carry = jax.tree.map(
>>>>>>> e97b6329
            np.stack, carry, is_leaf=lambda x: isinstance(x, list))
      else:
        with self.policy_lock:
          carry = self._stack(carry)

    with embodied.timer.section('check_inputs'):
      for key, space in self.obs_space.items():
        if key in self.keys:
          assert np.isfinite(obs[key]).all(), (obs[key], key, space)
      if self.jaxcfg.fetch_policy_carry:
        for keypath, value in jax.tree_util.tree_leaves_with_path(carry):
          assert np.isfinite(value).all(), (value, keypath)

    with embodied.timer.section('upload_inputs'):
      with self.policy_lock:
        obs, carry = jax.device_put((obs, carry), self.policy_sharded)
        seed = self._next_seeds(self.policy_sharded)

    with embodied.timer.section('jit_policy'):
      with self.policy_lock:
        acts, outs, carry = self._policy(
            self.policy_params, obs, carry, seed, mode)

    with embodied.timer.section('swap_params'):
      with self.policy_lock:
        if self.pending_sync:
          old = self.policy_params
          self.policy_params = self.pending_sync
<<<<<<< HEAD
          jax.tree_map(lambda x: x.delete(), old)
=======
          jax.tree.map(lambda x: x.delete(), old)
>>>>>>> e97b6329
          self.pending_sync = None

    with embodied.timer.section('fetch_outputs'):
      if self.jaxcfg.fetch_policy_carry:
        acts, outs, carry = self._take_outs(fetch_async((acts, outs, carry)))
      else:
        carry = self._split(carry)
        acts, outs = self._take_outs(fetch_async((acts, outs)))

    with embodied.timer.section('check_outputs'):
      finite = outs.pop('finite', {})
      for key, (isfinite, _, _) in finite.items():
        assert isfinite.all(), str(finite)
      for key, space in self.act_space.items():
        if key == 'reset':
          continue
        elif space.discrete:
          assert (acts[key] >= 0).all(), (acts[key], key, space)
        else:
          assert np.isfinite(acts[key]).all(), (acts[key], key, space)

    return acts, outs, carry

  @embodied.timer.section('jaxagent_train')
  def train(self, data, carry):
    seed = data['seed']
    data = self._filter_data(data)
    allo = {k: v for k, v in self.params.items() if k in self.policy_keys}
    dona = {k: v for k, v in self.params.items() if k not in self.policy_keys}
    with embodied.timer.section('jit_train'):
      with self.train_lock:
        self.params, outs, carry, mets = self._train(
            allo, dona, data, carry, seed)
    self.updates.increment()

    if self.should_sync(self.updates) and not self.pending_sync:
      self.pending_sync = jax.device_put(
          {k: allo[k] for k in self.policy_keys}, self.policy_mirrored)
    else:
<<<<<<< HEAD
      jax.tree_map(lambda x: x.delete(), allo)
=======
      jax.tree.map(lambda x: x.delete(), allo)
>>>>>>> e97b6329

    return_outs = {}
    if self.pending_outs:
      return_outs = self._take_outs(self.pending_outs)
    self.pending_outs = fetch_async(outs)

    return_mets = {}
    if self.pending_mets:
      return_mets = self._take_mets(self.pending_mets)
    self.pending_mets = fetch_async(mets)

    if self.jaxcfg.profiler:
      outdir, copyto = self.logdir, None
      if str(outdir).startswith(('gs://', '/gcs/')):
        copyto = outdir
        outdir = embodied.Path('/tmp/profiler')
        outdir.mkdir()
      if self.updates == 100:
        embodied.print(f'Start JAX profiler: {str(outdir)}', color='yellow')
        jax.profiler.start_trace(str(outdir))
      if self.updates == 120:
        from embodied.core import path as pathlib
        embodied.print('Stop JAX profiler', color='yellow')
        jax.profiler.stop_trace()
        if copyto:
          pathlib.GFilePath(outdir).copy(copyto)
          print(f'Copied profiler result {outdir} to {copyto}')

    return return_outs, carry, return_mets

  @embodied.timer.section('jaxagent_report')
  def report(self, data):
    seed = data['seed']
    data = self._filter_data(data)
    with embodied.timer.section('jit_report'):
      with self.train_lock:
        mets = self._report(self.params, data, seed)
        mets = self._take_mets(fetch_async(mets))
    return mets

  def dataset(self, generator):
    def transform(data):
      return {
          **jax.device_put(data, self.train_sharded),
          'seed': self._next_seeds(self.train_sharded)}
    return embodied.Prefetch(generator, transform)

  @embodied.timer.section('jaxagent_save')
  def save(self):
    with self.train_lock:
      return jax.device_get(self.params)

  @embodied.timer.section('jaxagent_load')
  def load(self, state):
    with self.train_lock:
      with self.policy_lock:
        chex.assert_trees_all_equal_shapes(self.params, state)
<<<<<<< HEAD
        jax.tree_map(lambda x: x.delete(), self.params)
        jax.tree_map(lambda x: x.delete(), self.policy_params)
=======
        jax.tree.map(lambda x: x.delete(), self.params)
        jax.tree.map(lambda x: x.delete(), self.policy_params)
>>>>>>> e97b6329
        self.params = jax.device_put(state, self.train_mirrored)
        self.policy_params = jax.device_put(
            {k: self.params[k].copy() for k in self.policy_keys},
            self.policy_mirrored)

  def _setup(self):
    try:
      import tensorflow as tf
      tf.config.set_visible_devices([], 'GPU')
      tf.config.set_visible_devices([], 'TPU')
    except Exception as e:
      print('Could not disable TensorFlow devices:', e)
    if not self.jaxcfg.prealloc:
      os.environ['XLA_PYTHON_CLIENT_PREALLOCATE'] = 'false'
    xla_flags = []
    if self.jaxcfg.logical_cpus:
      count = self.jaxcfg.logical_cpus
      xla_flags.append(f'--xla_force_host_platform_device_count={count}')
    if self.jaxcfg.nvidia_flags:
      xla_flags.append('--xla_gpu_enable_latency_hiding_scheduler=true')
      xla_flags.append('--xla_gpu_enable_async_all_gather=true')
      xla_flags.append('--xla_gpu_enable_async_reduce_scatter=true')
      xla_flags.append('--xla_gpu_enable_triton_gemm=false')
      os.environ['CUDA_DEVICE_MAX_CONNECTIONS'] = '1'
      os.environ['NCCL_IB_SL'] = '1'
      os.environ['NCCL_NVLS_ENABLE'] = '0'
      os.environ['CUDA_MODULE_LOADING'] = 'EAGER'
    if self.jaxcfg.xla_dump:
      outdir = embodied.Path(self.config.logdir) / 'xla_dump'
      outdir.mkdir()
      xla_flags.append(f'--xla_dump_to={outdir}')
      xla_flags.append('--xla_dump_hlo_as_long_text')
    if xla_flags:
      os.environ['XLA_FLAGS'] = ' '.join(xla_flags)
    jax.config.update('jax_platform_name', self.jaxcfg.platform)
    jax.config.update('jax_disable_jit', not self.jaxcfg.jit)
    if self.jaxcfg.transfer_guard:
      jax.config.update('jax_transfer_guard', 'disallow')
    if self.jaxcfg.platform == 'cpu':
      jax.config.update('jax_disable_most_optimizations', self.jaxcfg.debug)
    jaxutils.COMPUTE_DTYPE = getattr(jnp, self.jaxcfg.compute_dtype)
    jaxutils.PARAM_DTYPE = getattr(jnp, self.jaxcfg.param_dtype)

  def _transform(self):

    def init_policy(params, seed, batch_size):
      pure = nj.pure(self.agent.init_policy)
      return pure(params, batch_size, seed=seed)[1]

    def policy(params, obs, carry, seed, mode):
      pure = nj.pure(self.agent.policy)
      return pure(params, obs, carry, mode, seed=seed)[1]

    def init_train(params, seed, batch_size):
      pure = nj.pure(self.agent.init_train)
      return pure(params, batch_size, seed=seed)[1]

    def train(alloc, donated, data, carry, seed):
      pure = nj.pure(self.agent.train)
      combined = {**alloc, **donated}
      params, (outs, carry, mets) = pure(combined, data, carry, seed=seed)
      mets = {k: v[None] for k, v in mets.items()}
      return params, outs, carry, mets

    def report(params, data, seed):
      pure = nj.pure(self.agent.report)
      _, mets = pure(params, data, seed=seed)
      return {k: v[None] for k, v in mets.items()}

    from jax.experimental.shard_map import shard_map
    s = jax.sharding.PartitionSpec('i')  # sharded
    m = jax.sharding.PartitionSpec()     # mirrored
    if len(self.policy_mesh.devices) > 1:
      init_policy = lambda params, seed, batch_size, fn=init_policy: shard_map(
          lambda params, seed: fn(params, seed, batch_size),
          self.policy_mesh, (m, s), s, check_rep=False)(params, seed)
      policy = lambda params, obs, carry, seed, mode, fn=policy: shard_map(
          lambda params, obs, carry, seed: fn(params, obs, carry, seed, mode),
          self.policy_mesh, (m, s, s, s), s, check_rep=False)(
              params, obs, carry, seed)
    if len(self.train_mesh.devices) > 1:
      init_train = lambda params, seed, batch_size, fn=init_train: shard_map(
          lambda params, seed: fn(params, seed, batch_size),
          self.train_mesh, (m, s), s, check_rep=False)(params, seed)
      train = shard_map(
          train, self.train_mesh,
          (m, m, s, s, s), (m, s, s, m), check_rep=False)
      report = shard_map(
          report, self.train_mesh,
          (m, s, s), m, check_rep=False)

    ps, pm = self.policy_sharded, self.policy_mirrored
    self._init_policy = jax.jit(
        init_policy, (pm, ps), ps, static_argnames=['batch_size'])
    self._policy = jax.jit(
        policy, (pm, ps, ps, ps), ps, static_argnames=['mode'])

    ts, tm = self.train_sharded, self.train_mirrored
    self._init_train = jax.jit(
        init_train, (tm, ts), ts, static_argnames=['batch_size'])
    self._train = jax.jit(
        train, (tm, tm, ts, ts, ts), (tm, ts, ts, tm), donate_argnums=[1])
    self._report = jax.jit(
        report, (tm, ts, ts), tm)

  def _take_mets(self, mets):
<<<<<<< HEAD
    mets = jax.tree_map(lambda x: x.__array__(), mets)
    mets = {k: v[0] for k, v in mets.items()}
    mets = jax.tree_map(
=======
    mets = jax.tree.map(lambda x: x.__array__(), mets)
    mets = {k: v[0] for k, v in mets.items()}
    mets = jax.tree.map(
>>>>>>> e97b6329
        lambda x: np.float32(x) if x.dtype == jnp.bfloat16 else x, mets)
    return mets

  def _take_outs(self, outs):
<<<<<<< HEAD
    outs = jax.tree_map(lambda x: x.__array__(), outs)
    outs = jax.tree_map(
=======
    outs = jax.tree.map(lambda x: x.__array__(), outs)
    outs = jax.tree.map(
>>>>>>> e97b6329
        lambda x: np.float32(x) if x.dtype == jnp.bfloat16 else x, outs)
    return outs

  def _init_params(self, obs_space, act_space):
    B, T = self.config.batch_size, self.config.batch_length
    seed = jax.device_put(np.array([self.config.seed, 0], np.uint32))
    data = jax.device_put(self._dummy_batch(self.spaces, (B, T)))
    params = nj.init(self.agent.init_train, static_argnums=[1])(
        {}, B, seed=seed)
    _, carry = jax.jit(nj.pure(self.agent.init_train), static_argnums=[1])(
        params, B, seed=seed)
    params = nj.init(self.agent.train)(params, data, carry, seed=seed)
    return jax.device_put(params, self.train_mirrored)

  def _next_seeds(self, sharding):
    shape = [2 * x for x in sharding.mesh.devices.shape]
    seeds = self.rng.integers(0, np.iinfo(np.uint32).max, shape, np.uint32)
    return jax.device_put(seeds, sharding)

  def _filter_data(self, data):
    return {k: v for k, v in data.items() if k in self.keys}

  def _dummy_batch(self, spaces, batch_dims):
    spaces = [(k, v) for k, v in spaces.items()]
    data = {k: np.zeros(v.shape, v.dtype) for k, v in spaces}
    data = self._filter_data(data)
    for dim in reversed(batch_dims):
      data = {k: np.repeat(v[None], dim, axis=0) for k, v in data.items()}
    return data

  def _lower_train(self):
    B = self.config.batch_size
    T = self.config.batch_length
    data = self._dummy_batch(self.spaces, (B, T))
    data = jax.device_put(data, self.train_sharded)
    seed = self._next_seeds(self.train_sharded)
    carry = self.init_train(self.config.batch_size)
    allo = {k: v for k, v in self.params.items() if k in self.policy_keys}
    dona = {k: v for k, v in self.params.items() if k not in self.policy_keys}
    self._train = self._train.lower(allo, dona, data, carry, seed)

  def _lower_report(self):
    B = self.config.batch_size
    T = self.config.batch_length_eval
    data = self._dummy_batch(self.spaces, (B, T))
    data = jax.device_put(data, self.train_sharded)
    seed = self._next_seeds(self.train_sharded)
    self._report = self._report.lower(self.params, data, seed)


def fetch_async(value):
  with jax._src.config.explicit_device_get_scope():
    [x.copy_to_host_async() for x in jax.tree_util.tree_leaves(value)]
  return value<|MERGE_RESOLUTION|>--- conflicted
+++ resolved
@@ -86,15 +86,9 @@
     self._lower_report()
     self._train = self._train.compile()
     self._report = self._report.compile()
-<<<<<<< HEAD
-    self._stack = jax.jit(lambda xs: jax.tree_map(
-          jnp.stack, xs, is_leaf=lambda x: isinstance(x, list)))
-    self._split = jax.jit(lambda xs: jax.tree_map(
-=======
     self._stack = jax.jit(lambda xs: jax.tree.map(
           jnp.stack, xs, is_leaf=lambda x: isinstance(x, list)))
     self._split = jax.jit(lambda xs: jax.tree.map(
->>>>>>> e97b6329
         lambda x: [y[0] for y in jnp.split(x, len(x))], xs))
     print('Done compiling train and report!')
 
@@ -120,11 +114,7 @@
 
     with embodied.timer.section('prepare_carry'):
       if self.jaxcfg.fetch_policy_carry:
-<<<<<<< HEAD
-        carry = jax.tree_map(
-=======
         carry = jax.tree.map(
->>>>>>> e97b6329
             np.stack, carry, is_leaf=lambda x: isinstance(x, list))
       else:
         with self.policy_lock:
@@ -153,11 +143,7 @@
         if self.pending_sync:
           old = self.policy_params
           self.policy_params = self.pending_sync
-<<<<<<< HEAD
-          jax.tree_map(lambda x: x.delete(), old)
-=======
           jax.tree.map(lambda x: x.delete(), old)
->>>>>>> e97b6329
           self.pending_sync = None
 
     with embodied.timer.section('fetch_outputs'):
@@ -197,11 +183,7 @@
       self.pending_sync = jax.device_put(
           {k: allo[k] for k in self.policy_keys}, self.policy_mirrored)
     else:
-<<<<<<< HEAD
-      jax.tree_map(lambda x: x.delete(), allo)
-=======
       jax.tree.map(lambda x: x.delete(), allo)
->>>>>>> e97b6329
 
     return_outs = {}
     if self.pending_outs:
@@ -259,13 +241,8 @@
     with self.train_lock:
       with self.policy_lock:
         chex.assert_trees_all_equal_shapes(self.params, state)
-<<<<<<< HEAD
-        jax.tree_map(lambda x: x.delete(), self.params)
-        jax.tree_map(lambda x: x.delete(), self.policy_params)
-=======
         jax.tree.map(lambda x: x.delete(), self.params)
         jax.tree.map(lambda x: x.delete(), self.policy_params)
->>>>>>> e97b6329
         self.params = jax.device_put(state, self.train_mirrored)
         self.policy_params = jax.device_put(
             {k: self.params[k].copy() for k in self.policy_keys},
@@ -372,26 +349,15 @@
         report, (tm, ts, ts), tm)
 
   def _take_mets(self, mets):
-<<<<<<< HEAD
-    mets = jax.tree_map(lambda x: x.__array__(), mets)
-    mets = {k: v[0] for k, v in mets.items()}
-    mets = jax.tree_map(
-=======
     mets = jax.tree.map(lambda x: x.__array__(), mets)
     mets = {k: v[0] for k, v in mets.items()}
     mets = jax.tree.map(
->>>>>>> e97b6329
         lambda x: np.float32(x) if x.dtype == jnp.bfloat16 else x, mets)
     return mets
 
   def _take_outs(self, outs):
-<<<<<<< HEAD
-    outs = jax.tree_map(lambda x: x.__array__(), outs)
-    outs = jax.tree_map(
-=======
     outs = jax.tree.map(lambda x: x.__array__(), outs)
     outs = jax.tree.map(
->>>>>>> e97b6329
         lambda x: np.float32(x) if x.dtype == jnp.bfloat16 else x, outs)
     return outs
 
