--- conflicted
+++ resolved
@@ -239,11 +239,7 @@
     self.imgkeys = [k for k, s in spaces.items() if len(s.shape) == 3]
     self.vecinp = Input(self.veckeys, featdims=1)
     self.imginp = Input(self.imgkeys, featdims=3)
-<<<<<<< HEAD
     self.depths = tuple(self.depth * mult for mult in self.mults)  # output channel dim of each conv layer
-=======
-    self.depths = tuple(self.depth * mult for mult in self.mults)
->>>>>>> 726ccdf7
     self.kw = kw
 
   def __call__(self, data, bdims=2):
@@ -263,11 +259,7 @@
       print('ENC')
       x = self.imginp(data, bdims, jaxutils.COMPUTE_DTYPE) - 0.5
       x = x.reshape((-1, *x.shape[bdims:]))
-<<<<<<< HEAD
-      for i, depth in enumerate(self.depths):   
-=======
       for i, depth in enumerate(self.depths):
->>>>>>> 726ccdf7
         stride = 1 if self.debug_outer and i == 0 else 2
         x = self.get(f'conv{i}', Conv2D, depth, self.kernel, stride, **kw)(x)
       assert x.shape[-3] == x.shape[-2] == self.minres, x.shape
